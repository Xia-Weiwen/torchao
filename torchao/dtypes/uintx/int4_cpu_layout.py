--- conflicted
+++ resolved
@@ -16,16 +16,11 @@
     AffineQuantizedTensor,
     register_layout,
 )
-<<<<<<< HEAD
 from torchao.dtypes.utils import AQTTensorImpl, Layout, PlainLayout, is_device
-from torchao.quantization.quant_primitives import ZeroPointDomain
-=======
-from torchao.dtypes.utils import AQTTensorImpl, Layout, is_device
 from torchao.quantization.quant_primitives import (
     ZeroPointDomain,
     quantize_affine_float_zero_point,
 )
->>>>>>> 60d63a63
 from torchao.utils import (
     TORCH_VERSION_AT_LEAST_2_5,
     TORCH_VERSION_AT_LEAST_2_6,
