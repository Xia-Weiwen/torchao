--- conflicted
+++ resolved
@@ -63,9 +63,6 @@
     "PackedLinearInt8DynamicActivationIntxWeightLayout",
     "to_affine_quantized_packed_linear_int8_dynamic_activation_intx_weight",
     "Int4XPULayout",
-<<<<<<< HEAD
+    "to_fbgemm_quantized",
     "Int8DynamicActInt4WeightCPULayout",
-=======
-    "to_fbgemm_quantized",
->>>>>>> 3aa93619
 ]